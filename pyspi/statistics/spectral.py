--- conflicted
+++ resolved
@@ -1,7 +1,6 @@
 import numpy as np
 from copy import deepcopy
 
-<<<<<<< HEAD
 import spectral_connectivity as sc  # For directed spectral statistics (excl. spectral GC)
 from pyspi.base import (
     Directed,
@@ -10,10 +9,6 @@
     parse_bivariate,
     parse_multivariate,
 )
-=======
-import spectral_connectivity as sc # For directed spectral statistics (excl. spectral GC)
-from pyspi.base import directed, parse_bivariate, undirected, parse_multivariate, unsigned
->>>>>>> c5093791
 import nitime.analysis as nta
 import nitime.timeseries as ts
 import warnings
@@ -24,11 +19,7 @@
 
     def __init__(self, fs=1, fmin=0, fmax=None, statistic="mean"):
         if fmax is None:
-<<<<<<< HEAD
             fmax = fs / 2
-=======
-            fmax = fs/2
->>>>>>> c5093791
 
         self._fs = fs
         if fs != 1:
@@ -300,7 +291,6 @@
     def __init__(self, **kwargs):
         self.identifier = "psi"
         super().__init__(**kwargs)
-<<<<<<< HEAD
         self._measure = "phase_slope_index"
 
     def _get_statistic(self, C):
@@ -333,48 +323,15 @@
 
     def __init__(
         self,
-        fs=1,
-        fmin=0.0,
-        fmax=0.5,
-        method="nonparametric",
-        order=None,
-        max_order=50,
-        statistic="mean",
-    ):
+         fs = 1,
+         fmin = 1e-5,
+         fmax = 0.5,
+         method = "nonparametric",
+         order = None,
+         max_order = 50,
+         statistic = "mean",
+    , ignore_nan = True, nan_threshold = 0.5):
         self._fs = fs  # Not yet implemented
-        self._fmin = fmin
-        self._fmax = fmax
-        if statistic == "mean":
-            self._statfn = np.mean
-        elif statistic == "max":
-            self._statfn = np.max
-=======
-        self._measure = 'phase_slope_index'
-
-    def _get_statistic(self,C):
-        return C.phase_slope_index(frequencies_of_interest=[self._fmin,self._fmax],
-                                    frequency_resolution=(self._fmax-self._fmin)/50)
-
-class group_delay(kramer_mv,directed):
-    name = 'Group delay'
-    labels = ['unsigned','spectral','directed','lagged']
-
-    def __init__(self,**kwargs):
-        self.identifier = 'gd'
-        super().__init__(**kwargs)
-        self._measure = 'group_delay'
-
-    def _get_statistic(self,C):
-        return C.group_delay(frequencies_of_interest=[self._fmin,self._fmax],
-                            frequency_resolution=(self._fmax-self._fmin)/50)
-
-class spectral_granger(kramer_mv,directed,unsigned):
-    name = 'Spectral Granger causality'
-    identifier = 'sgc'
-    labels = ['unsigned','embedding','spectral','directed','lagged']
-
-    def __init__(self, fs = 1, fmin = 1e-5, fmax = 0.5, method = 'nonparametric', order = None, max_order = 50, statistic = 'mean', ignore_nan = True, nan_threshold = 0.5):
-        self._fs = fs # Not yet implemented
         self._fmin = fmin
         self._fmax = fmax
         self.ignore_nan = ignore_nan
@@ -384,17 +341,16 @@
             warnings.warn(f"Frequency minimum set to {self._fmin}; overriding to 1e-5.")
             self._fmin = 1e-5
 
-        if statistic == 'mean':
+        if statistic == "mean":
             if self.ignore_nan:
                 self._statfn = np.nanmean
             else:
                 self._statfn = np.mean
-        elif statistic == 'max':
+        elif statistic == "max":
             if self.ignore_nan:
                 self._statfn = np.nanmax
             else:
                 self._statfn = np.max
->>>>>>> c5093791
         else:
             raise NameError(f"Unknown statistic {statistic}")
 
@@ -407,23 +363,15 @@
         else:
             self._order = order
             self._max_order = max_order
-<<<<<<< HEAD
             paramstr = f"_parametric_{statistic}_fs-{fs}_fmin-{fmin:.3g}_fmax-{fmax:.3g}_order-{order}".replace(
                 ".", "-"
             )
+
         self.identifier = self.identifier + paramstr
 
     def _getkey(self):
         if self._method == "nonparametric":
-=======
-            paramstr = f'_parametric_{statistic}_fs-{fs}_fmin-{fmin:.3g}_fmax-{fmax:.3g}_order-{order}'.replace('.','-')
-
-        self.identifier = self.identifier + paramstr
-
-    def _getkey(self):
-        if self._method == 'nonparametric':
->>>>>>> c5093791
-            return (self._method, -1, -1)
+            return (self._method,  -1,  -1)
         else:
             return (self._method, self._order, self._max_order)
 
@@ -431,62 +379,45 @@
         key = self._getkey()
 
         try:
-            F = data.SpectralGrangerCausality[key]["F"]
-            freq = data.SpectralGrangerCausality[key]["freq"]
+            F = data.spectral_gc[key]["F"]
+            freq = data.spectral_gc[key]["freq"]
         except (AttributeError, KeyError):
 
             if self._method == "nonparametric":
                 F, freq = super()._get_cache(data)
             else:
                 z = data.to_numpy(squeeze=True)
-                time_series = ts.TimeSeries(z, sampling_interval=1)
-<<<<<<< HEAD
+                time_series = ts.TimeSeries(z,  sampling_interval=1)
                 GA = nta.GrangerAnalyzer(
                     time_series, order=self._order, max_order=self._max_order
                 )
 
                 triu_id = np.triu_indices(data.n_processes)
-                F = np.full(GA.causality_xy.shape, np.nan)
-                F[triu_id[0], triu_id[1], :] = GA.causality_xy[
-                    triu_id[0], triu_id[1], :
+
+                F = np.full(GA.causality_xy.shape,  np.nan)
+                F[triu_id[0],  triu_id[1],  :] = GA.causality_xy[
+                    triu_id[0],  triu_id[1],  :
                 ]
-                F[triu_id[1], triu_id[0], :] = GA.causality_yx[
-                    triu_id[0], triu_id[1], :
+                F[triu_id[1],  triu_id[0],  :] = GA.causality_yx[
+                    triu_id[0],  triu_id[1],  :
                 ]
-=======
-                GA = nta.GrangerAnalyzer(time_series, order=self._order, max_order=self._max_order)
-
-                triu_id = np.triu_indices(data.n_processes)
-
-                F = np.full(GA.causality_xy.shape, np.nan)
-                F[triu_id[0], triu_id[1], :] = GA.causality_xy[triu_id[0], triu_id[1], :]
-                F[triu_id[1], triu_id[0], :] = GA.causality_yx[triu_id[0], triu_id[1], :]
-
->>>>>>> c5093791
-                F = np.transpose(np.expand_dims(F, axis=3), axes=[3, 2, 1, 0])
+
+                F = np.transpose(np.expand_dims(F,  axis=3),  axes=[3,  2,  1,  0])
                 freq = GA.frequencies
             try:
-                data.SpectralGrangerCausality[key] = {"freq": freq, "F": F}
+                data.spectral_gc[key] = {"freq": freq, "F": F}
             except AttributeError:
-<<<<<<< HEAD
-                data.SpectralGrangerCausality = {key: {"freq": freq, "F": F}}
-=======
-                data.spectral_granger = {key: {'freq': freq, 'F': F}}
-
->>>>>>> c5093791
+                data.spectral_gc = {key: {"freq": freq, "F": F}}
+
         return F, freq
 
     @parse_multivariate
-    def multivariate(self, data):
+    def multivariate(self,  data):
         try:
             cache, freq = self._get_cache(data)
-
             freq_id = np.where((freq >= self._fmin) * (freq <= self._fmax))[0]
-<<<<<<< HEAD
-            return self._statfn(F[0, freq_id, :, :], axis=0)
-=======
-
-            result = self._statfn(cache[0, freq_id, :, :], axis=0)
+
+            result = self._statfn(cache[0,  freq_id,  :,  :], axis=0)
 
             nan_pct = np.isnan(cache[0, freq_id, :, :]).mean(axis=0)
             np.fill_diagonal(nan_pct, 0.0)
@@ -499,7 +430,7 @@
                 result[isna] = np.nan
 
             return result
->>>>>>> c5093791
         except ValueError as err:
             warnings.warn(err)
-            return np.full((data.n_processes, data.n_processes), np.nan)+            return np.full((data.n_processes, data.n_processes), np.nan)
+s